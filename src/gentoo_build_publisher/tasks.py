--- conflicted
+++ resolved
@@ -71,13 +71,7 @@
     build_dbs = BuildDB.builds(name=build_name)
     purger = Purger(build_dbs, key=lambda b: timezone.make_naive(b.submitted))
 
-<<<<<<< HEAD
     for build_db in purger.purge():  # type: BuildDB
         if not build_db.keep and not BuildMan(build_db).published():
-            build_db.delete()
-=======
-    for build_model in purger.purge():  # type: BuildModel
-        if not KeptBuild.keep(build_model) and not BuildMan(build_model).published():
-            buildman = BuildMan(build_model)
-            buildman.delete()
->>>>>>> 7ba8daf9
+            buildman = BuildMan(build_db)
+            buildman.delete()